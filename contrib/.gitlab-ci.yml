#####################################
## ProjectChrono Default CI Config ##
#####################################

# Build Stages (shared by each platform)
stages:
  - build
  - test
  - deploy

variables:
  CHRONO_LINUX_SHARED: "-DCMAKE_BUILD_TYPE=Release -DBUILD_TESTING=TRUE 
    -DBUILD_BENCHMARKING=TRUE -DENABLE_MODULE_POSTPROCESS=TRUE 
    -DENABLE_MODULE_PYTHON=TRUE -DENABLE_MODULE_COSIMULATION=FALSE 
    -DENABLE_MODULE_IRRLICHT=TRUE -DENABLE_MODULE_VEHICLE=TRUE 
    -DENABLE_MODULE_PARALLEL=TRUE -DENABLE_MODULE_OPENGL=TRUE"

#---------------------#
# Arch Linux Builders #
#---------------------#

.archlinux:
  tags:
  - linux
  image: 
    name: archlinux/base
    entrypoint: ["/usr/bin/bash", "-c"]
  before_script:
  - uname -a
  - pacman -Syyu --noconfirm base-devel cuda git eigen cmake glfw glm glew glut irrlicht wget boost fish python python-pip openmpi swig
  - ldconfig
  - wget https://bitbucket.org/blaze-lib/blaze/downloads/blaze-3.5.tar.gz
  - tar -xf blaze-3.5.tar.gz
  - cp blaze-3.5/blaze -r /usr/local/include
  - git submodule init
  - git submodule update
  - mkdir -p build

linux:arch-gcc:build:
  stage: build
  extends: .archlinux
  script:
  - cd build
  - cmake ../ $CHRONO_LINUX_SHARED -DENABLE_MODULE_DISTRIBUTED=TRUE 
    -DENABLE_MODULE_FSI=TRUE -DCMAKE_C_COMPILER=/usr/bin/gcc 
    -DCMAKE_CXX_COMPILER=/usr/bin/g++ -DCUDA_HOST_COMPILER=/usr/bin/gcc-8 
    -DEIGEN3_INCLUDE_DIR=/usr/include/eigen3
  - make -j 8
  artifacts:
    expire_in: 60m
    paths:
    - build/
    

linux:arch-gcc:test:
  stage: test
  needs: ["linux:arch-gcc:build"]
  extends: .archlinux
  script:
  - cd build
  - make test
  dependencies: ["linux:arch-gcc:build"]


linux:arch-gcc:deploy:
  stage: deploy
  needs: ["linux:arch-gcc:test"]
  extends: .archlinux
  script:
# Clean up the docker image because it is very large and pychrono won't fit
    - pacman -R cuda openmpi --noconfirm
    - pacman -Scc --noconfirm
    - echo "Build PyChrono and deploy via Anaconda..."
# Remove build directory because anaconda doesn't want it
    - rm -rf build
    - export CONDA_NPY=19
    - wget "http://repo.continuum.io/miniconda/Miniconda3-latest-Linux-x86_64.sh"
    - bash Miniconda3-latest-Linux-x86_64.sh -b
    - rm -rf Miniconda3-latest-Linux-x86_64.sh
    - export PATH=$HOME/miniconda3/bin:$PATH
    - conda update --yes conda
    - conda install --yes pip jinja2
    - conda config --set show_channel_urls true
    - conda install conda-build anaconda-client conda-verify --yes
    - conda update conda --yes
    - conda config --add channels https://conda.anaconda.org/conda-forge
    - conda config --add channels https://conda.anaconda.org/intel
    - conda install -c conda-forge -c dlr-sc -c pythonocc -c oce -c 3dhubs oce=0.18.2 --yes
    - conda install -c intel mkl-devel --yes
    - conda build ./contrib/packaging-python/conda --no-remove-work-dir --dirty --python=3.7
    - anaconda -t $ANACONDA_TOKEN upload $HOME/miniconda3/conda-bld/linux-64/pychrono*.bz2 -l develop --force
  environment:
    name: pychrono-archlinux
    url: https://anaconda.org/projectchrono/pychrono
  when: manual


linux:arch-llvm:build:
  stage: build
  extends: .archlinux
  script:
  - pacman -S --noconfirm llvm clang openmp
  - cd build
  - cmake ../ $CHRONO_LINUX_SHARED -DENABLE_MODULE_DISTRIBUTED=TRUE 
    -DENABLE_MODULE_FSI=TRUE -DCMAKE_C_COMPILER=/usr/bin/clang 
    -DCMAKE_CXX_COMPILER=/usr/bin/clang++ -DCUDA_HOST_COMPILER=/usr/bin/gcc-8 
    -DEIGEN3_INCLUDE_DIR=/usr/include/eigen3
  - make -j 8
  artifacts:
    expire_in: 60m
    paths:
    - build/


linux:arch-llvm:test:
  stage: test
  needs: ["linux:arch-llvm:build"]
  extends: .archlinux
  script:
  - pacman -S --noconfirm llvm clang openmp
  - cd build
  - make test
  dependencies: ["linux:arch-llvm:build"]


#----------------#
# CentOS Builder #
#----------------#

.centos:
  tags:
  - linux
  image:
    name: nvidia/cuda:10.0-devel-centos7
    entrypoint: ["/usr/bin/bash", "-c"]
  before_script:
  - uname -a
  - yum -y update && yum -y install epel-release
  - yum -y groupinstall "Development Tools"
  - yum -y install centos-release-scl
  - yum -y install devtoolset-8
  # The normal "scl enable ..." route creates a new bash session which will 
  # cause the script to hang. We need to activate the environment in the
  # _current_ shell instead
  - source /opt/rh/devtoolset-8/enable
  - yum -y install cmake3 eigen3 irrlicht-devel glew-devel glfw-devel glfw-devel
      libGLEW glm-devel sudo boost-devel freeglut-devel wget fish python 
      python-devel python-pip pcre-devel openmpi openmpi-devel
  - alternatives --install /usr/local/bin/cmake cmake /usr/bin/cmake3 20 
      --slave /usr/local/bin/ctest ctest /usr/bin/ctest3 
      --slave /usr/local/bin/cpack cpack /usr/bin/cpack3 
      --slave /usr/local/bin/ccmake ccmake /usr/bin/ccmake3 
      --family cmake
  # SWIG will have been mysteriously installed, we install a newer version later
  - yum -y remove swig
  - ldconfig
  - wget https://sourceforge.net/projects/swig/files/swig/swig-3.0.12/swig-3.0.12.tar.gz
  - tar -xf swig-3.0.12.tar.gz
  - cd swig-3.0.12
  - ./configure && make && make install
  - ldconfig
  - cd ../
  - wget https://bitbucket.org/blaze-lib/blaze/downloads/blaze-3.5.tar.gz
  - tar -xf blaze-3.5.tar.gz
  - cp blaze-3.5/blaze -r /usr/local/include
  - git submodule init
  - git submodule update
  - mkdir -p build

linux:centos:build:
  stage: build
  extends: .centos
  script:
  - cd build
  - cmake ../ $CHRONO_LINUX_SHARED -DENABLE_MODULE_DISTRIBUTED=TRUE
      -DCMAKE_C_COMPILER=/opt/rh/devtoolset-8/root/usr/bin/gcc 
      -DCMAKE_CXX_COMPILER=/opt/rh/devtoolset-8/root/usr/bin/g++ 
#      -DCUDA_HOST_COMPILER=/opt/rh/devtoolset-8/root/usr/bin/gcc
#      -DENABLE_MODULE_FSI=TRUE 
  - make -j 8
  artifacts:
    expire_in: 60m
    paths:
    - build/

linux:centos:test:
  stage: test
  needs: ["linux:centos:build"]
  extends: .centos
  script:
  - cd build
  - make test
  dependencies: ["linux:centos:build"]
  
<<<<<<< HEAD
=======

#----------------#
# Ubuntu Builder #
#----------------#

.ubuntu:
  tags:
    - linux
  image:
    name: nvidia/cuda:10.1-base-ubuntu18.04
  before_script:
    - uname -a
    - export DEBIAN_FRONTEND=noninteractive
    - apt-get update; apt-get -y install cuda wget python git 
        cmake build-essential libboost-dev swig3.0 libeigen3-dev 
        libglfw3-dev libglm-dev libglew-dev freeglut3-dev libirrlicht-dev
        libopenmpi-dev python3 python3-dev
    - ldconfig
    - wget https://bitbucket.org/blaze-lib/blaze/downloads/blaze-3.5.tar.gz
    - tar -xf blaze-3.5.tar.gz
    - cp blaze-3.5/blaze -r /usr/local/include
    - git submodule init
    - git submodule update
    - mkdir -p build
>>>>>>> 82acd456

#----------------#
# Ubuntu Builder #
#----------------#

<<<<<<< HEAD
.ubuntu:
  tags:
    - linux
  image:
    name: nvidia/cuda:10.1-base-ubuntu18.04
  before_script:
    - uname -a
    - export DEBIAN_FRONTEND=noninteractive
    - apt-get update; apt-get -y install cuda wget python git 
        cmake build-essential libboost-dev swig3.0 libeigen3-dev 
        libglfw3-dev libglm-dev libglew-dev freeglut3-dev libirrlicht-dev
        libopenmpi-dev python3 python3-dev
    - ldconfig
    - wget https://bitbucket.org/blaze-lib/blaze/downloads/blaze-3.5.tar.gz
    - tar -xf blaze-3.5.tar.gz
    - cp blaze-3.5/blaze -r /usr/local/include
    - git submodule init
    - git submodule update
    - mkdir -p build


=======
>>>>>>> 82acd456
linux:ubuntu1804:build:
  stage: build
  extends: .ubuntu
  script:
    - cd build
    - cmake ../ $CHRONO_LINUX_SHARED -DENABLE_MODULE_DISTRIBUTED=TRUE
        -DCMAKE_C_COMPILER=/usr/bin/gcc -DCMAKE_CXX_COMPILER=/usr/bin/g++
        -DPYTHON_EXECUTABLE=/usr/bin/python3
    - make -j 8
  artifacts:
<<<<<<< HEAD
    expire_in: 30m
=======
    expire_in: 60m
>>>>>>> 82acd456
    paths:
      - build/


linux:ubuntu1804:test:
  stage: test
  needs: ["linux:ubuntu1804:build"]
  extends: .ubuntu
  script:
    - cd build
    - make test
  dependencies: ["linux:ubuntu1804:build"]


linux:ubuntu1804:deploy:
  stage: deploy
  needs: ["linux:ubuntu1804:test"]
  extends: .ubuntu
  script:
    - echo "Build PyChrono and deploy via Anaconda..."
# Remove build directory because anaconda doesn't want it
    - rm -rf build
    - export CONDA_NPY=19
    - wget "http://repo.continuum.io/miniconda/Miniconda3-latest-Linux-x86_64.sh"
    - bash Miniconda3-latest-Linux-x86_64.sh -b
    - export PATH=$HOME/miniconda3/bin:$PATH
    - conda update --yes conda
    - conda install --yes pip jinja2
    - conda config --set show_channel_urls true
    - conda install conda-build anaconda-client conda-verify --yes
    - conda update conda --yes
    - conda config --add channels https://conda.anaconda.org/conda-forge
    - conda config --add channels https://conda.anaconda.org/intel
    - conda install -c conda-forge -c dlr-sc -c pythonocc -c oce -c 3dhubs oce=0.18.2 --yes
    - conda install -c intel mkl-devel --yes
    - conda build ./contrib/packaging-python/conda --no-remove-work-dir --dirty --python=3.6
    - anaconda -t $ANACONDA_TOKEN upload $HOME/miniconda3/conda-bld/linux-64/pychrono*.bz2 -l develop --force
  environment:
    name: pychrono-ubuntu1804
    url: https://anaconda.org/projectchrono/pychrono
  when: manual



#------------------#
# Windows Builders #
#------------------#

.windows:
  tags:
  - windows
  before_script:
  - $CHRONO_W64_SHARED = @(
    "-DCMAKE_BUILD_TYPE=Release -DBUILD_TESTING=TRUE",
    "-DBUILD_BENCHMARKING=TRUE -DENABLE_MODULE_POSTPROCESS=TRUE",
    "-DENABLE_MODULE_PYTHON=TRUE -DENABLE_MODULE_COSIMULATION=FALSE",
    "-DENABLE_MODULE_IRRLICHT=TRUE -DENABLE_MODULE_VEHICLE=TRUE",
    "-DENABLE_MODULE_PARALLEL=TRUE -DENABLE_MODULE_OPENGL=TRUE"
    )
    #  - wget -UseBasicParsing https://bitbucket.org/blaze-lib/blaze/downloads/blaze-3.5.tar.gz -OutFile blaze-3.5.tar.gz
    #  - tar -xf .\blaze-3.5.tar.gz blaze-3.5/blaze
  - $CHRONO_W64_LIBRARIES = @(
    "-DBLAZE_DIR=C:/Users/Public/Documents/blaze-3.1",
    "-DSWIG_EXECUTABLE=C:/Users/Public/Documents/swigwin-3.0.12/swig.exe",
    "-DBOOST_ROOT=C:/Users/Public/Documents/boost_1_68_0",
    "-DGLM_INCLUDE_DIR=C:/Users/Public/Documents/glm-0.9.9.5",
    "-DGLEW_DLL=C:/Users/Public/Documents/glew-2.1.0/bin/Release/x64/glew32.dll",
    "-DGLEW_INCLUDE_DIR=C:/Users/Public/Documents/glew-2.1.0/include",
    "-DGLEW_LIBRARY=C:/Users/Public/Documents/glew-2.1.0/lib/Release/x64/glew32.lib",
    "-DGLFW_DLL=C:/Users/Public/Documents/glfw-3.3/lib-vc2015/glfw3.dll",
    "-DGLFW_INCLUDE_DIR=C:/Users/Public/Documents/glfw-3.3/include/GLFW",
    "-DGLFW_LIBRARY=C:/Users/Public/Documents/glfw-3.3/lib-vc2015/glfw3dll.lib",
    "-DIRRLICHT_LIBRARY=C:/Users/Public/Documents/irrlicht-1.8.4/lib/Win64-visualStudio/Irrlicht.lib",
    "-DIRRLICHT_ROOT=C:/Users/Public/Documents/irrlicht-1.8.4",
    "-DEIGEN3_INCLUDE_DIR=C:/Users/Public/Documents/eigen-3.3.7"
    )
  - git submodule init
  - git submodule update
  - mkdir -Force build


windows:vs2019:build:
  stage: build
  extends: .windows
  script:
  - cd build
  - cmake ../ -G "Visual Studio 16 2019" -A x64 -T v142 
    @CHRONO_W64_SHARED 
    @CHRONO_W64_LIBRARIES 
    -DUSE_PARALLEL_CUDA=OFF
  #-DENABLE_MODULE_FSI=TRUE
  #- Invoke-Expression "& `'C:\Program Files (x86)\Microsoft Visual Studio\2019\Community\Common7\IDE\devenv.com`' Chrono.sln -Build `"Release|x64`" -log buildlog.txt"
  - '& "C:\Program Files (x86)\Microsoft Visual Studio\2019\Community\MSBuild\Current\Bin\MSBuild.exe" Chrono.sln -maxcpucount:8 -property:Configuration=Release'
  artifacts:
    expire_in: 60m
    paths:
      - build/


windows:vs2019:test:
  stage: test
  needs: ["windows:vs2019:build"]
  extends: .windows
  script:
  - cd build
  - ctest
  dependencies: ["windows:vs2019:build"]


windows:vs2019:deploy:
  stage: deploy
  needs: ["windows:vs2019:test"]
  extends: .windows
  script:
    - Out-Host "Build PyChrono and deploy via Anaconda..."
    - Out-Host "**NOT YET IMPLEMENTED**"
  environment:
    name: pychrono-win64
    url: https://anaconda.org/projectchrono/pychrono
  when: manual


windows:vs2017:build:
  stage: build
  extends: .windows
  script:
  - cd build
  - cmake ../ -G "Visual Studio 16 2019" -A x64 -T v141
    @CHRONO_W64_SHARED
    @CHRONO_W64_LIBRARIES
    -DUSE_PARALLEL_CUDA=OFF
  #-DENABLE_MODULE_FSI=TRUE
  #- Invoke-Expression "& `'C:\Program Files (x86)\Microsoft Visual Studio\2019\Community\Common7\IDE\devenv.com`' Chrono.sln -Build `"Release|x64`" -log buildlog.txt"
  - '& "C:\Program Files (x86)\Microsoft Visual Studio\2019\Community\MSBuild\Current\Bin\MSBuild.exe" Chrono.sln -maxcpucount:8 -property:Configuration=Release'
  artifacts:
<<<<<<< HEAD
    expire_in: 30m
=======
    expire_in: 60m
>>>>>>> 82acd456
    paths:
      - build/

windows:vs2015:build:
  stage: build
  extends: .windows
  script:
  - cd build
  - cmake ../ -G "Visual Studio 16 2019" -A x64 -T v140
    @CHRONO_W64_SHARED
    @CHRONO_W64_LIBRARIES
    -DUSE_PARALLEL_CUDA=OFF 
  #-DENABLE_MODULE_FSI=TRUE
  #- Invoke-Expression "& `'C:\Program Files (x86)\Microsoft Visual Studio\2019\Community\Common7\IDE\devenv.com`' Chrono.sln -Build `"Release|x64`" -log buildlog.txt"
  - '& "C:\Program Files (x86)\Microsoft Visual Studio\2019\Community\MSBuild\Current\Bin\MSBuild.exe" Chrono.sln -maxcpucount:8 -property:Configuration=Release'
  artifacts:
<<<<<<< HEAD
    expire_in: 30m
=======
    expire_in: 60m
>>>>>>> 82acd456
    paths:
      - build/


#-----------------#
# FreeBSD Builder #
#-----------------#

.freebsd:
  tags:
  - freebsd
  before_script:
  - uname -a
  - wget https://bitbucket.org/blaze-lib/blaze/downloads/blaze-3.5.tar.gz
  - tar -xf blaze-3.5.tar.gz
  - cp blaze-3.5/blaze -r /usr/local/include
  - git submodule update
  - git submodule init
  - mkdir -p build


.freebsd:llvm:build:
  stage: build
  extends: .freebsd
  script:
  - cmake ../ -DCMAKE_BUILD_TYPE=Release -DBUILD_TESTING=TRUE 
    -DBUILD_BENCHMARKING=TRUE -DENABLE_MODULE_POSTPROCESS=TRUE 
    -DENABLE_MODULE_PYTHON=TRUE -DENABLE_MODULE_COSIMULATION=FALSE 
    -DENABLE_MODULE_IRRLICHT=TRUE -DENABLE_MODULE_VEHICLE=TRUE 
    -DENABLE_MODULE_PARALLEL=TRUE -DENABLE_MODULE_OPENGL=TRUE 
    -DENABLE_MODULE_DISTRIBUTED=TRUE -DEIGEN3_INCLUDE_DIR=/usr/include/eigen3
  - make -j 8
  artifacts:
    expire_in: 60m
    paths:
    - build/


.freebsd:llvm:test:
  stage: test
  needs: ["freebsd:llvm:build"]
  extends: .freebsd
  script:
  - cd build
  - make test
  dependencies: ["freebsd:llvm:build"]<|MERGE_RESOLUTION|>--- conflicted
+++ resolved
@@ -192,8 +192,6 @@
   - make test
   dependencies: ["linux:centos:build"]
   
-<<<<<<< HEAD
-=======
 
 #----------------#
 # Ubuntu Builder #
@@ -218,36 +216,11 @@
     - git submodule init
     - git submodule update
     - mkdir -p build
->>>>>>> 82acd456
 
 #----------------#
 # Ubuntu Builder #
 #----------------#
 
-<<<<<<< HEAD
-.ubuntu:
-  tags:
-    - linux
-  image:
-    name: nvidia/cuda:10.1-base-ubuntu18.04
-  before_script:
-    - uname -a
-    - export DEBIAN_FRONTEND=noninteractive
-    - apt-get update; apt-get -y install cuda wget python git 
-        cmake build-essential libboost-dev swig3.0 libeigen3-dev 
-        libglfw3-dev libglm-dev libglew-dev freeglut3-dev libirrlicht-dev
-        libopenmpi-dev python3 python3-dev
-    - ldconfig
-    - wget https://bitbucket.org/blaze-lib/blaze/downloads/blaze-3.5.tar.gz
-    - tar -xf blaze-3.5.tar.gz
-    - cp blaze-3.5/blaze -r /usr/local/include
-    - git submodule init
-    - git submodule update
-    - mkdir -p build
-
-
-=======
->>>>>>> 82acd456
 linux:ubuntu1804:build:
   stage: build
   extends: .ubuntu
@@ -258,11 +231,7 @@
         -DPYTHON_EXECUTABLE=/usr/bin/python3
     - make -j 8
   artifacts:
-<<<<<<< HEAD
-    expire_in: 30m
-=======
-    expire_in: 60m
->>>>>>> 82acd456
+    expire_in: 60m
     paths:
       - build/
 
@@ -398,11 +367,7 @@
   #- Invoke-Expression "& `'C:\Program Files (x86)\Microsoft Visual Studio\2019\Community\Common7\IDE\devenv.com`' Chrono.sln -Build `"Release|x64`" -log buildlog.txt"
   - '& "C:\Program Files (x86)\Microsoft Visual Studio\2019\Community\MSBuild\Current\Bin\MSBuild.exe" Chrono.sln -maxcpucount:8 -property:Configuration=Release'
   artifacts:
-<<<<<<< HEAD
-    expire_in: 30m
-=======
-    expire_in: 60m
->>>>>>> 82acd456
+    expire_in: 60m
     paths:
       - build/
 
@@ -419,11 +384,7 @@
   #- Invoke-Expression "& `'C:\Program Files (x86)\Microsoft Visual Studio\2019\Community\Common7\IDE\devenv.com`' Chrono.sln -Build `"Release|x64`" -log buildlog.txt"
   - '& "C:\Program Files (x86)\Microsoft Visual Studio\2019\Community\MSBuild\Current\Bin\MSBuild.exe" Chrono.sln -maxcpucount:8 -property:Configuration=Release'
   artifacts:
-<<<<<<< HEAD
-    expire_in: 30m
-=======
-    expire_in: 60m
->>>>>>> 82acd456
+    expire_in: 60m
     paths:
       - build/
 
